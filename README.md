# CB2325NumericaG3
Biblioteca de Cálculo Numérico em Python para AV2 da Disciplina de Programação 2 do IMPA Tech - Grupo 03


**Participantes:**

* Anízio Silva Correia Júnior
* Cristiane Magarinos Sampaio
* Davi Bezerra Leal Guimarães
* Felipe Lima De Sousa
* Felipe Ribeiro Mendonça
* Gabriel Falcão Martinez
* Guilherme Oséias Pereira Da Silva
* Heitor Ramos Pereira
* João Pedro Lima de Almeida
* Natália Brandão De Sousa
* Theo Veiga Drumond Ambrósio

**Funcionalidades:**

* Erros Numéricos
    * Erro Absoluto
    * Erro Relativo
    * Calculo de Epslon
* Interpolação
    * Linear
    * Hermite
    * Polinomiais
        * Lagrange
        * Newton
        * Vandermonde
* Integração
    * Trapézio
    * Ponto Médio
    * Simpson
* Raízes
    * Bisseção
    * Newton - Raphson
    * Secante
* Aproximação
    * Polinomial
    * Exponencial
* Soma de Kahan

## Instalação da Biblioteca 



## Visão Geral Das Funções Com Exemplos 

### Erros Numéricos 


#### Erro Absoluto 

Erro absoluto é definido como: 

$|Valor Real - Valor de Aproximação|$ 

Para a função retornar qual o erro absoluto de uma dada aproximação, o usuário deve:

- Fornecer o valor original.
- Fornecer a sua aproximação.
- Fornecer, opcionalmente, a quantidade desejada de casas decimais de precisão do erro absoluto.
  
Caso o usuário não indique quantas casas decimais de precisão deseja, ou insira um valor inválido, a função retornará automaticamente o erro com precisão de 7 casas decimais.A maior precisão permitida pela função é de 15 casas decimais, e caso seja enviado um valor fora do intervalo, ou um número não inteiro, será retornado o erro absoluto com o inteiro mais próximo da precisão originalmente desejada. 

Exemplo de uso:

```python

valor_real1 = 3.141592
valor_aprox1 = 3.14

ea = erro_absoluto(valor_real1, valor_aprox1)
print(ea)

```

E para o caso onde é especificado a quantidade de casas decimais desejadas:

```python

valor_real1 = 3.141592
valor_aprox1 = 3.14

ea = erro_absoluto(valor_real1, valor_aprox1, 4)
print(ea)

```
Onde 4 é o número de casas decimais de aproximação desejada.

#### Erro Relativo  

Erro absoluto é definido como: 

<<<<<<< HEAD
$$ \frac{|\text{Valor Real} - \text{Valor de Aproximação}|}{|\text{Valor Real}|} $$
=======
$|Valor Real - Valor de Aproximação|/|Valor Real|$ 
>>>>>>> f9587287

Para a função retornar qual o erro relativo de uma dada aproximação, o usuário deve:

- Fornecer o valor original.
- Fornecer a sua aproximação.
- Fornecer, opcionalmente, a quantidade desejada de casas decimais de precisão do erro absoluto.
  
Caso o usuário não indique quantas casas decimais de precisão deseja, ou insira um valor inválido, a função retornará automaticamente o erro com precisão de 7 casas decimais.A maior precisão permitida pela função é de 15 casas decimais, e caso seja enviado um valor fora do intervalo, ou um número não inteiro, será retornado o erro absoluto com o inteiro mais próximo da precisão originalmente desejada. 

Exemplo de uso:

```python

valor_real1 = 3.141592
valor_aprox1 = 3.14

er = erro_relativo(valor_real1, valor_aprox1)
print(er)

```

E para o caso onde é especificado a quantidade de casas decimais desejadas:

```python

valor_real1 = 3.141592
valor_aprox1 = 3.14

er = erro_relativo(valor_real1, valor_aprox1,4)
print(er)

```
Onde 4 é o número de casas decimais de aproximação desejada.

#### Epslon de Máquina 

O epslon da máquina é definido como o menor número que, somado a 1, produz um resultado diferente de 1. Logo, caso o usuário deseje o epslon de máquina basta:

```python

e = epsilon_da_maquina()
print(e)

```
### Interpolação

A interpolação é utilizada para estimar valores desconhecidos de uma função a partir de pontos conhecidos. A biblioteca implementa diferentes métodos de interpolação, que permitem ajustar curvas contínuas aos dados de entrada e avaliar novos valores intermediários.

---

#### Interpolação Linear por Partes

Na interpolação linear por partes, cada par de pontos consecutivos é conectado por uma reta. Esse método fornece uma aproximação simples e contínua da função original, sendo muito eficiente quando os dados apresentam variação quase linear.

Exemplo de uso:

```python
X = [0, 1, 2, 3]
Y = [0, 2, 4, 6]

f = linear_interp(X, Y, plot=True, title="Interpolação Linear por Partes")

print(f(1.5))
```

---

#### Interpolação Polinomial

A interpolação polinomial busca um polinômio que passe exatamente pelos pontos fornecidos. O grau do polinômio depende da quantidade de pontos usados. A biblioteca permite construir esse polinômio por diferentes métodos equivalentes: Lagrange, Newton ou Vandermonde.

Exemplo com o método de Lagrange:

```python
X = [1, 2, 3]
Y = [2, 3, 5]

p = poly_interp(X, Y, method="lagrange", plot=True, title="Interpolação Polinomial - Lagrange")
print(p(2.5))
```

Exemplo com o método de Newton:

```python
p = poly_interp(X, Y, method="newton", plot=True, title="Interpolação Polinomial - Newton")
print(p(2.5))
```

Exemplo com o método de Vandermonde:

```python
p = poly_interp(X, Y, method="vandermonde", plot=True, title="Interpolação Polinomial - Vandermonde")
print(p(2.5))
```

---

#### Interpolação de Hermite

A interpolação de Hermite leva em conta não apenas os valores da função, mas também as derivadas conhecidas nos pontos dados, proporcionando uma curva mais suave que reflete o comportamento local da função.

Exemplo de uso:

```python
x = [0, 1]
deriv = [
    [1, 1],  # f(0) = 1, f'(0) = 1
    [2, 3]   # f(1) = 2, f'(1) = 3
]

H = hermite_interp(x, deriv, plot=True, title="Interpolação de Hermite")
print(H(0.5))
```

### Integração

A função `integral` aproxima o valor da integral definida de uma função real em um intervalo \[a, b\]:

Ela permite escolher entre três métodos numéricos:

- Trapézio  
- Ponto Médio  
- Simpson  

Para usar a função, o usuário deve:

- Fornecer a função `f(x)` a ser integrada ;
- Fornecer o limite inferior `a`;
- Fornecer o limite superior `b`;
- Fornecer o número de subintervalos `n` (inteiro positivo).

Opcionalmente, o usuário pode:

- Escolher o método numérico (`metodo="trapezio"`, `"ponto_medio"` ou `"simpson"`);
- Decidir se quer ou não o gráfico (`plotar=True/False`);
- Ajustar parâmetros visuais do gráfico: `suavidade`, `cor_grafico`, `opacidade_grafico`,
  `cor_area`, `opacidade_area` e `grade`.
---

#### Trapézio

No **método do trapézio**, o intervalo $[a, b]$ é dividido em $n$ subintervalos de largura

$$
\Delta x = \frac{b - a}{n}.
$$

Em cada subintervalo $[x_i, x_{i+1}]$, a função é aproximada por um **segmento de reta**
ligando os pontos $(x_i, f(x_i))$ e $(x_{i+1}, f(x_{i+1}))$.

A área sob a curva nesse pedaço é aproximada pela área de um **trapézio**:

$$
\text{área}_i \approx \frac{f(x_i) + f(x_{i+1})}{2}\. \Delta x.
$$

A integral aproximada é a soma de todas essas áreas.  
Quando `plotar=True`, o gráfico mostra vários trapézios inclinados preenchidos sob a curva.

Exemplo com o método do Trapézio

```python

g = lambda x: math.sin(x)

area = integral(g, 0, math.pi, 100, metodo = "trapezio", cor_grafico="black")
ou
area = integral(g, 0, math.pi, 100, cor_grafico="black")

print("função g com método do trapézio:", area)
```
---

#### Ponto Médio

No **método do ponto médio**, o intervalo $[a, b]$ também é dividido em  $n$ subintervalos de largura $\Delta x = \dfrac{b - a}{n}$.

Em cada subintervalo $[x_i, x_{i+1}]$, calcula-se o **ponto médio**:

$$
x_m = \frac{x_i + x_{i+1}}{2}.
$$

A função é aproximada por um **retângulo** de base $\Delta x$ e altura $f(x_m)$.

A área em cada subintervalo é:

$$
\text{área}_i \approx f(x_m)\.\Delta x.
$$


A integral aproximada é a soma das áreas desses retângulos.  
No gráfico, aparecem retângulos centrados no ponto médio de cada subintervalo.

Exemplo com o método do Ponto Médio

```python
g = lambda x: math.sin(x)

area = integral(g, 0, math.pi, 100, metodo="ponto_medio")
print("função g com método do ponto médio:", area)
```


---

#### Simpson

No **método de Simpson**, cada subintervalo $[x_i, x_{i+1}]$ é tratado junto com seu ponto médio:

$$
x_m = \frac{x_i + x_{i+1}}{2}.
$$

Em vez de usar uma reta ou um retângulo, o método ajusta uma **parábola** que passa pelos três pontos:

$$
(x_i, f(x_i)),\ (x_m, f(x_m)),\ (x_{i+1}, f(x_{i+1})).
$$

A área em cada subintervalo é aproximada por:

$$
\text{área}_i \approx \frac{\Delta x}{6}\cdot\big(f(x_i) + 4f(x_m) + f(x_{i+1})\big).
$$

Somando todas essas áreas, obtém-se a aproximação da integral.  
Quando `plotar=True`, o código desenha a parábola ajustada em cada subintervalo e preenche a área sob essa curva.

---

Exemplo com o método do Simpson

```python
g = lambda x: math.sin(x)

area = integral(g, 0, math.pi, 100, metodo="simpson", opacidade_area=1)
print("função g com método de Simpson:", area)
```


### Raízes
#### 1. Método da Bisseção

<<<<<<< HEAD
O **método da bisseção** é o mais simples e estável entre os métodos.  
Ele **reduz progressivamente o intervalo [a, b]** onde há uma mudança de sinal (ou seja, `f(a)` e `f(b)` têm sinais opostos).  
A cada passo, o intervalo é dividido ao meio até encontrar uma aproximação da raiz dentro da **tolerância (`tol`)** definida.

##### Como funciona:
1. Escolha um intervalo `[a, b]` tal que `f(a)` e `f(b)` tenham sinais opostos.  
2. Calcule o ponto médio `c = (a + b)/2`.  
3. Substitua o intervalo por `[a, c]` ou `[c, b]` dependendo do sinal de `f(c)`.  
4. Repita até que a diferença entre os limites seja pequena (ou `f(c)` ≈ 0).

##### Exemplo:
```python
from raizes import bissecao

f = lambda x: x**2 - 4
raiz = bissecao(f, 0, 3)
print(f"Raiz encontrada: {raiz:.6f}")
# Saída: Raiz encontrada: 2.000000
````

##### Vantagens:

* Sempre converge se `f(a)` e `f(b)` têm sinais opostos.
* Muito estável, embora mais lento que Newton.

---

#### 2. Método de Newton-Raphson

O **método de Newton-Raphson** utiliza a **reta tangente** à função para aproximar rapidamente a raiz.
É um método **rápido e eficiente**, mas pode **falhar se a derivada for muito pequena** ou se o ponto inicial for ruim.

##### Como funciona:

1. Comece com uma estimativa inicial `x0`.
2. Atualize o valor com a fórmula:
   [
   x_{n+1} = x_n - \frac{f(x_n)}{f'(x_n)}
   ]
3. Repita até que a diferença entre `x_{n+1}` e `x_n` seja menor que `tol`.

##### Exemplo com derivada:

```python
from raizes import newton_raphson

f = lambda x: x**2 - 4
df = lambda x: 2*x
raiz = newton_raphson(f, 1.0, df)
print(f"Raiz: {raiz:.6f}")
# Saída: Raiz: 2.000000
```

##### Exemplo sem derivada (aproximação numérica):

```python
raiz = newton_raphson(f, 1.0)
print(f"Raiz: {raiz:.6f}")
# Saída: Raiz: 2.000000
```

##### Observações:

* Pode divergir se o ponto inicial for mal escolhido.
* Requer (ou aproxima) a derivada de `f`.

---

#### 3. Método da Secante

O **método da secante** é uma alternativa ao de Newton-Raphson, **dispensando o cálculo da derivada**.
Ele utiliza **duas estimativas iniciais (`a` e `b`)** e traça uma reta entre os pontos `(a, f(a))` e `(b, f(b))`.

##### Como funciona:

1. Escolha dois valores iniciais `a` e `b`.
2. Calcule:
   [
   x_2 = b - f(b) \cdot \frac{b - a}{f(b) - f(a)}
   ]
3. Atualize `a ← b`, `b ← x2` e repita.

##### Exemplo:

```python
from raizes import secante

f = lambda x: x**3 - 9*x + 5
raiz = secante(f, 0, 1)
print(f"Raiz encontrada: {raiz:.6f}")
# Saída: Raiz encontrada: 0.586
```

##### Observações:

* Converge mais rápido que a bisseção, mas pode falhar se `f(a)` e `f(b)` forem iguais.
* Boa escolha quando a derivada é difícil de calcular.

---

#### 4. Bisseção para Múltiplas Raízes

Versão modificada do método da bisseção que **procura várias raízes** em um intervalo, dividindo o intervalo em partes menores e procurando onde há **mudança de sinal**.

##### Exemplo:

```python
from raizes import bissecao_multiraizes

f = lambda x: x**3 - 6*x**2 + 11*x - 6  # Raízes: 1, 2 e 3
raizes = bissecao_multiraizes(f, 0, 4)
print("Raízes encontradas:", raizes)
# Saída: Raízes encontradas: [1.0, 2.0, 3.0]
```

---

#### Função Unificada: `raiz()`

A função `raiz()` serve como uma **interface unificada** para todos os métodos.
Você pode escolher o método desejado por meio do parâmetro `method`.

##### Parâmetros principais:

* `f`: função alvo (`lambda` ou função definida).
* `a`, `b`: intervalo inicial (para bisseção e secante).
* `x0`: aproximação inicial (para Newton-Raphson).
* `df`: derivada de `f` (opcional para Newton-Raphson).
* `method`: `"bissecao"`, `"multbissecao"`, `"secante"` ou `"newton"`.

##### Exemplo de uso:

```python
from raizes import raiz
import math

f = lambda x: x**3 - 9*x + 5
g = lambda x: math.sen(1/x) if x != 0 else 0

# Usando o método da bisseção
r1 = raiz(f, a=0, b=2, method="bissecao")
print(f"Raiz (bisseção): {r1:.6f}")

# Usando o método de múltiplas raízes 
r2 = raiz(g, a=0, b=1, method="multbissecao" )

# Usando Newton-Raphson
r3 = raiz(f, x0=3, method="newton")
print(f"Raiz (Newton-Raphson): {r2:.6f}")

# Usando Secante
r4 = raiz(f, a=0, b=1, method="secante")
print(f"Raiz (Secante): {r3:.6f}")
```

---

##### Visualização Gráfica

Todos os métodos possuem o parâmetro `graf=True`, que exibe **um gráfico interativo** com a função e os pontos aproximados até a convergência (usando `VisualizadorRaizes`).

---

##### Dicas Gerais

* Sempre comece com um **intervalo ou ponto inicial próximo da raiz**.
* Métodos mais rápidos (Newton, Secante) são menos estáveis.
* O método da bisseção **nunca falha se houver mudança de sinal no intervalo**.
* A precisão depende da **tolerância (`tol`)** e do **número máximo de iterações (`max_iter`)**.

---

 **Resumo rápido dos métodos:**

| Método               | Precisa de intervalo? | Precisa de derivada? | Velocidade | Confiabilidade |
| -------------------- | --------------------- | -------------------- | ---------- | -------------- |
| Bisseção             | ✅ Sim                | ❌ Não               | 🐢 Lento   | 💪 Alta        |
| Newton-Raphson       | ❌ (usa x₀)           | ✅ Sim / aproxima    | ⚡ Rápido  | ⚠️ Média       |
| Secante              | ✅ Sim (a, b)         | ❌ Não               | ⚡ Rápido  | ⚠️ Média       |
| Bisseção Multiraízes | ✅ Sim                | ❌ Não               | 🐢 Lento   | 💪 Alta        |
=======
#### Bisseção 
#### Newton - Raphson
#### Secante

>>>>>>> f9587287
### Aproximação

A aproximação tem como objetivo ajustar funções que não precisam passar exatamente pelos pontos, mas que representem bem o comportamento geral dos dados. A biblioteca implementa métodos para ajustar polinômios, funções exponenciais e também calcular métricas estatísticas de qualidade do ajuste.

#### Polinomial

A aproximação polinomial consiste em encontrar um polinômio que minimize o erro entre os valores observados e os valores previstos. Esta biblioteca oferece dois métodos principais:

Mínimos Quadrados (MQ) — encontra de forma determinística o polinômio que minimiza a soma dos quadrados dos resíduos.

Busca Aleatória — testa coeficientes aleatórios para encontrar um polinômio razoável, útil para explorações iniciais ou validação.

##### Mínimos 

Este método usa álgebra linear para calcular diretamente os coeficientes do polinômio que melhor se ajusta aos dados.

```python
pontos = [
    [0, 1, 2, 3, 4],   # x
    [1, 2, 0, 6, 10]   # y
]

coef = aproximacao_polinomial_mq(pontos, grau=2, plotar=True)
print("Coeficientes:", coef)
```

##### Busca Aleatória

Neste método, coeficientes aleatórios são testados em um intervalo definido, e o polinômio com menor erro é retornado.
Não garante o ótimo global, mas funciona como abordagem heurística.

```python
pontos = [
    [0, 1, 2, 3], 
    [1, 2, 0, 5]
]

melhor = aproximacao_polinomial_aleatoria(
    pontos,
    grau=2,
    expoente=2,
    intervalo=(-2, 2),
    plotar=True
)

print("Melhores coeficientes encontrados:", melhor)
```

#### Exponencial 

A aproximação exponencial busca ajustar uma função do tipo:

$$
y = c \, e^{bx}
$$

Esse tipo de ajuste é útil quando os dados apresentam crescimento ou decaimento exponencial.
A função automaticamente converte o problema para uma regressão linear no logaritmo de 
$y$

Se valores de $y \leq 0$ estiverem presentes, a função poderá:

- lançar erro (comportamento padrão), ou
- descartar pontos inválidos (```ignore_negativos=True```).

```python
pontos = [
    [0, 1, 2, 3],   # x
    [2, 4, 9, 20]   # y
]

c, b = aproximacao_exponencial(pontos, plotar=True)
print("c =", c, "b =", b)
```

#### Cálculo de Resíduos
A qualidade de um ajuste pode ser medida pela diferença entre os valores reais e os valores previstos.
A biblioteca implementa funções clássicas da análise de regressão:

##### SSR - Soma dos Quadrados dos Resíduos

$$
SSR = \sum (y_i - \hat{y}_i)^2
$$

Medida de erro total do ajuste.

```python
ssr = SSR(pontos, coef)
print("SSR:", ssr)
```

##### SST - Soma Total dos Quadrados

$$
SST = \sum (y_i - \bar{y})^2
$$

Representa a variação total dos dados — usada como referência para normalizar o erro.

```python
sst = SST(pontos, coef)
print("SST:", sst)
```

##### R² - Coeficiente de Determinação

$$
R^2 = 1 - \frac{SSR}{SST}
$$

Valores próximos de 1 indicam bom ajuste.

```python
r2 = R2(pontos, coef)
print("R²:", r2)
```

#### Seleção Automática do Grau Polinomial (BIC)
Método para escolher automaticamente o grau ótimo do polinômio usando o Critério de Informação Bayesiano (BIC).

A função testa graus dentro de um intervalo e retorna:
- grau selecionado
- coeficientes
- lista de graus testados
- valores de BIC correspondentes

```python
d_best, coef_best, graus, bics = encontrar_grau_polinomial_bic(
    pontos,
    d_min=0,
    d_max=6,
    plotar=True
)

print("Melhor grau:", d_best)
print("Coeficientes:", coef_best)
```


### Soma de Kahan 
A soma de Kahan é uma forma de minimizar os erros de cancelamento gerados ao somar números grandes com números pequenos.
Caso o usuário deseje utilizar essa função basta fornecer uma lista contendo os números que deseja somar. 
Existem duas funções no arquivo:

- soma_normal_lista(x)
- soma_de_kahan_lista(x)

Onde a segunda função é a que de fato faz e retorna a soma de Kahan e a primeira função serve apenas de comparação, pois é um somatório normal dos elementos da lista.

Segue um exemplo de como implementar:

```python

lista = [10000, 5.29476, 2.25958]

soma = soma_de_kahan_lista(lista)
print("Soma Kahan", soma)

```
<|MERGE_RESOLUTION|>--- conflicted
+++ resolved
@@ -94,11 +94,8 @@
 
 Erro absoluto é definido como: 
 
-<<<<<<< HEAD
+$|Valor Real - Valor de Aproximação|/|Valor Real|$ 
 $$ \frac{|\text{Valor Real} - \text{Valor de Aproximação}|}{|\text{Valor Real}|} $$
-=======
-$|Valor Real - Valor de Aproximação|/|Valor Real|$ 
->>>>>>> f9587287
 
 Para a função retornar qual o erro relativo de uma dada aproximação, o usuário deve:
 
@@ -342,9 +339,12 @@
 
 
 ### Raízes
+
+#### Bisseção 
+#### Newton - Raphson
+#### Secante
 #### 1. Método da Bisseção
 
-<<<<<<< HEAD
 O **método da bisseção** é o mais simples e estável entre os métodos.  
 Ele **reduz progressivamente o intervalo [a, b]** onde há uma mudança de sinal (ou seja, `f(a)` e `f(b)` têm sinais opostos).  
 A cada passo, o intervalo é dividido ao meio até encontrar uma aproximação da raiz dentro da **tolerância (`tol`)** definida.
@@ -525,12 +525,6 @@
 | Newton-Raphson       | ❌ (usa x₀)           | ✅ Sim / aproxima    | ⚡ Rápido  | ⚠️ Média       |
 | Secante              | ✅ Sim (a, b)         | ❌ Não               | ⚡ Rápido  | ⚠️ Média       |
 | Bisseção Multiraízes | ✅ Sim                | ❌ Não               | 🐢 Lento   | 💪 Alta        |
-=======
-#### Bisseção 
-#### Newton - Raphson
-#### Secante
-
->>>>>>> f9587287
 ### Aproximação
 
 A aproximação tem como objetivo ajustar funções que não precisam passar exatamente pelos pontos, mas que representem bem o comportamento geral dos dados. A biblioteca implementa métodos para ajustar polinômios, funções exponenciais e também calcular métricas estatísticas de qualidade do ajuste.
