[build-system]
requires = ["flit_core>=3.9"]
build-backend = "flit_core.buildapi"

[project]
name = "CB2325NumericaG3"
version = "0.0.1"
description = "Biblioteca de cálculo numérico"
authors = [
    { name = "Anizio Silva", email = "al.anizio.junior@impatech.edu.br" },
    { name = "Cristiane Magarinos", email = "al.cristiane.sampaio@impatech.edu.br" },
    { name = "Davi Bezerra", email = "al.davi.guimaraes@impatech.edu.br" },
    { name = "Felipe Lima", email = "al.felipe.sousa@impatech.edu.br" },
    { name = "Felipe Ribeiro", email = "al.felipe.mendonca@impatech.edu.br" },
    { name = "Gabriel Falcão", email = "al.gabriel.martinez@impatech.edu.br" },
    { name = "Guilherme Oséias", email = "al.guilherme.silva@impatech.edu.br" },
    { name = "Heitor Ramos", email = "al.heitor.pereira@impatech.edu.br" },
    { name = "João Pedro Lima", email = "al.joao.almeida@impatech.edu.br" },
    { name = "Natália Brandão", email = "al.natalia.sousa@impatech.edu.br" },
<<<<<<< HEAD
    { name = "Theo Veiga", email = "al.theo.ambrosio@impatech.edu.br" },    
=======
    { name = "Theo Veiga", email = "al.theo.ambrosio@impatech.edu.br" }    
>>>>>>> e3106414
]
readme = "README.md"
license = { file = "LICENSE" }
requires-python = ">=3.8"
dependencies = [
    "matplotlib", "numpy"
]

[project.urls]
Homepage = "https://github.com/al-gabriel-martinez/CB2325NumericaG3"
<|MERGE_RESOLUTION|>--- conflicted
+++ resolved
@@ -17,11 +17,7 @@
     { name = "Heitor Ramos", email = "al.heitor.pereira@impatech.edu.br" },
     { name = "João Pedro Lima", email = "al.joao.almeida@impatech.edu.br" },
     { name = "Natália Brandão", email = "al.natalia.sousa@impatech.edu.br" },
-<<<<<<< HEAD
-    { name = "Theo Veiga", email = "al.theo.ambrosio@impatech.edu.br" },    
-=======
-    { name = "Theo Veiga", email = "al.theo.ambrosio@impatech.edu.br" }    
->>>>>>> e3106414
+    { name = "Theo Veiga", email = "al.theo.ambrosio@impatech.edu.br" }  
 ]
 readme = "README.md"
 license = { file = "LICENSE" }
